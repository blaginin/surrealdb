//! This library provides a low-level database library implementation, a remote client
//! and a query language definition, for [SurrealDB](https://surrealdb.com), the ultimate cloud database for
//! tomorrow's applications. SurrealDB is a scalable, distributed, collaborative, document-graph
//! database for the realtime web.
//!
//! This library can be used to start an embedded in-memory datastore, an embedded datastore
//! persisted to disk, a browser-based embedded datastore backed by IndexedDB, or for connecting
//! to a distributed [TiKV](https://tikv.org) key-value store.
//!
//! It also enables simple and advanced querying of a remote SurrealDB server from
//! server-side or client-side code. All connections to SurrealDB are made over WebSockets by default,
//! and automatically reconnect when the connection is terminated.
//!
//! # Examples
//!
//! ```no_run
//! use std::borrow::Cow;
//! use serde::{Serialize, Deserialize};
//! use serde_json::json;
//! use surrealdb::{Error, Surreal};
//! use surrealdb::opt::auth::Root;
//! use surrealdb::engine::remote::ws::Ws;
//!
//! #[derive(Serialize, Deserialize)]
//! struct Person {
//!     title: String,
//!     name: Name,
//!     marketing: bool,
//! }
//!
//! // Pro tip: Replace String with Cow<'static, str> to
//! // avoid unnecessary heap allocations when inserting
//!
//! #[derive(Serialize, Deserialize)]
//! struct Name {
//!     first: Cow<'static, str>,
//!     last: Cow<'static, str>,
//! }
//!
//! // Install at https://surrealdb.com/install
//! // and use `surreal start --user root --pass root`
//! // to start a working database to take the following queries

//! // See the results via `surreal sql --ns namespace --db database --pretty`
//! // or https://surrealist.app/
//! // followed by the query `SELECT * FROM person;`

//! #[tokio::main]
//! async fn main() -> Result<(), Error> {
//!     let db = Surreal::new::<Ws>("localhost:8000").await?;
//!
//!     // Signin as a namespace, database, or root user
//!     db.signin(Root {
//!         username: "root",
//!         password: "root",
//!     }).await?;
//!
//!     // Select a specific namespace / database
//!     db.use_ns("namespace").use_db("database").await?;
//!
//!     // Create a new person with a random ID
//!     let created: Vec<Person> = db.create("person")
//!         .content(Person {
//!             title: "Founder & CEO".into(),
//!             name: Name {
//!                 first: "Tobie".into(),
//!                 last: "Morgan Hitchcock".into(),
//!             },
//!             marketing: true,
//!         })
//!         .await?;
//!
//!     // Create a new person with a specific ID
//!     let created: Option<Person> = db.create(("person", "jaime"))
//!         .content(Person {
//!             title: "Founder & COO".into(),
//!             name: Name {
//!                 first: "Jaime".into(),
//!                 last: "Morgan Hitchcock".into(),
//!             },
//!             marketing: false,
//!         })
//!         .await?;
//!
//!     // Update a person record with a specific ID
//!     let updated: Option<Person> = db.update(("person", "jaime"))
//!         .merge(json!({"marketing": true}))
//!         .await?;
//!
//!     // Select all people records
//!     let people: Vec<Person> = db.select("person").await?;
//!
//!     // Perform a custom advanced query
//!     let query = r#"
//!         SELECT marketing, count()
//!         FROM type::table($table)
//!         GROUP BY marketing
//!     "#;
//!
//!     let groups = db.query(query)
//!         .bind(("table", "person"))
//!         .await?;
//!
//!     Ok(())
//! }
//! ```

#![doc(html_favicon_url = "https://surrealdb.s3.amazonaws.com/favicon.png")]
#![doc(html_logo_url = "https://surrealdb.s3.amazonaws.com/icon.png")]
#![cfg_attr(docsrs, feature(doc_cfg))]
#![cfg_attr(test, deny(warnings))]

#[cfg(all(target_arch = "wasm32", feature = "ml"))]
compile_error!("The `ml` feature is not supported on the `wasm32` architecture.");

#[macro_use]
extern crate tracing;

#[doc(hidden)]
pub use surrealdb_core::*;

pub use uuid::Uuid;

#[macro_use]
mod mac;
mod api;

#[doc(hidden)]
/// Channels for receiving a SurrealQL database export
pub mod channel {
	pub use channel::bounded;
	pub use channel::unbounded;
	pub use channel::Receiver;
	pub use channel::Sender;
}

/// Different error types for embedded and remote databases
pub mod error {
	pub use crate::api::err::Error as Api;
<<<<<<< HEAD
	pub use crate::err::Error as Db;
}

/// The action performed on a record
///
/// This is used in live query notifications.
#[derive(Debug, Clone, Copy, Eq, PartialEq, Ord, PartialOrd, Hash)]
#[non_exhaustive]
pub enum Action {
	Create,
	Update,
	Delete,
	Terminate,
}

impl From<dbs::Action> for Action {
	fn from(action: dbs::Action) -> Self {
		match action {
			dbs::Action::Create => Self::Create,
			dbs::Action::Update => Self::Update,
			dbs::Action::Delete => Self::Delete,
			dbs::Action::Terminate => Self::Terminate,
			_ => unreachable!(),
		}
	}
}
=======
	pub use surrealdb_core::err::Error as Db;
}

#[cfg(feature = "protocol-http")]
#[doc(hidden)]
pub use api::headers;
>>>>>>> f7954343

#[doc(inline)]
pub use api::{
	engine, method, opt,
	value::{
		self, Action, Bytes, Datetime, Notification, Number, Object, RecordId, RecordIdKey, Value,
	},
	Connect, Connection, Response, Result, Surreal,
};

/// An error originating from the SurrealDB client library
#[derive(Debug, thiserror::Error, serde::Serialize)]
pub enum Error {
	/// An error with an embedded storage engine
	#[error("{0}")]
	Db(#[from] crate::error::Db),
	/// An error with a remote database instance
	#[error("{0}")]
	Api(#[from] crate::error::Api),
}<|MERGE_RESOLUTION|>--- conflicted
+++ resolved
@@ -137,41 +137,12 @@
 /// Different error types for embedded and remote databases
 pub mod error {
 	pub use crate::api::err::Error as Api;
-<<<<<<< HEAD
-	pub use crate::err::Error as Db;
-}
-
-/// The action performed on a record
-///
-/// This is used in live query notifications.
-#[derive(Debug, Clone, Copy, Eq, PartialEq, Ord, PartialOrd, Hash)]
-#[non_exhaustive]
-pub enum Action {
-	Create,
-	Update,
-	Delete,
-	Terminate,
-}
-
-impl From<dbs::Action> for Action {
-	fn from(action: dbs::Action) -> Self {
-		match action {
-			dbs::Action::Create => Self::Create,
-			dbs::Action::Update => Self::Update,
-			dbs::Action::Delete => Self::Delete,
-			dbs::Action::Terminate => Self::Terminate,
-			_ => unreachable!(),
-		}
-	}
-}
-=======
 	pub use surrealdb_core::err::Error as Db;
 }
 
 #[cfg(feature = "protocol-http")]
 #[doc(hidden)]
 pub use api::headers;
->>>>>>> f7954343
 
 #[doc(inline)]
 pub use api::{
