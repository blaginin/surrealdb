mod parse;
use parse::Parse;
mod helpers;

use helpers::new_ds;
use surrealdb::dbs::Session;
use surrealdb::err::Error;
use surrealdb::sql::Value;

#[tokio::test]
async fn relate_with_parameters() -> Result<(), Error> {
	let sql = "
		LET $tobie = person:tobie;
		LET $jaime = person:jaime;
		RELATE $tobie->knows->$jaime SET id = knows:test, brother = true;
	";
	let dbs = new_ds().await?;
	let ses = Session::owner().with_ns("test").with_db("test");
	let res = &mut dbs.execute(sql, &ses, None).await?;
	assert_eq!(res.len(), 3);
	//
	let tmp = res.remove(0).result?;
	let val = Value::None;
	assert_eq!(tmp, val);
	//
	let tmp = res.remove(0).result?;
	let val = Value::None;
	assert_eq!(tmp, val);
	//
	let tmp = res.remove(0).result?;
	let val = Value::parse(
		"[
			{
				id: knows:test,
				in: person:tobie,
				out: person:jaime,
				brother: true,
			}
		]",
	);
	assert_eq!(tmp, val);
	//
	Ok(())
}

#[tokio::test]
async fn relate_and_overwrite() -> Result<(), Error> {
	let sql = "
		LET $tobie = person:tobie;
		LET $jaime = person:jaime;
		RELATE $tobie->knows->$jaime CONTENT { id: knows:test, brother: true };
		UPDATE knows:test CONTENT { test: true };
		SELECT * FROM knows:test;
	";
	let dbs = new_ds().await?;
	let ses = Session::owner().with_ns("test").with_db("test");
	let res = &mut dbs.execute(sql, &ses, None).await?;
	assert_eq!(res.len(), 5);
	//
	let tmp = res.remove(0).result?;
	let val = Value::None;
	assert_eq!(tmp, val);
	//
	let tmp = res.remove(0).result?;
	let val = Value::None;
	assert_eq!(tmp, val);
	//
	let tmp = res.remove(0).result?;
	let val = Value::parse(
		"[
			{
				id: knows:test,
				in: person:tobie,
				out: person:jaime,
				brother: true,
			}
		]",
	);
	assert_eq!(tmp, val);
	//
	let tmp = res.remove(0).result?;
	let val = Value::parse(
		"[
			{
				id: knows:test,
				in: person:tobie,
				out: person:jaime,
				test: true,
			}
		]",
	);
	assert_eq!(tmp, val);
	//
	let tmp = res.remove(0).result?;
	let val = Value::parse(
		"[
			{
				id: knows:test,
				in: person:tobie,
				out: person:jaime,
				test: true,
			}
		]",
	);
	assert_eq!(tmp, val);
	//
	Ok(())
}

#[tokio::test]
async fn relate_with_param_or_subquery() -> Result<(), Error> {
	let sql = r#"
		LET $tobie = person:tobie;
		LET $jaime = person:jaime;
        LET $relation = type::table("knows");
		RELATE $tobie->$relation->$jaime;
		RELATE $tobie->(type::table("knows"))->$jaime;
        LET $relation = type::thing("knows:foo");
		RELATE $tobie->$relation->$jaime;
		RELATE $tobie->(type::thing("knows:bar"))->$jaime;
	"#;
	let dbs = new_ds().await?;
	let ses = Session::owner().with_ns("test").with_db("test");
	let res = &mut dbs.execute(sql, &ses, None).await?;
	assert_eq!(res.len(), 8);
	//
	for _ in 0..3 {
		let tmp = res.remove(0).result?;
		let val = Value::None;
		assert_eq!(tmp, val);
	}
	//
	for _ in 0..2 {
		let tmp = res.remove(0).result?;
		let Value::Array(v) = tmp else {
			panic!("response should be array:{tmp:?}")
		};
		assert_eq!(v.len(), 1);
		let tmp = v.into_iter().next().unwrap();
		let Value::Object(o) = tmp else {
			panic!("should be object {tmp:?}")
		};
		assert_eq!(o.get("in").unwrap(), &Value::parse("person:tobie"));
		assert_eq!(o.get("out").unwrap(), &Value::parse("person:jaime"));
		let id = o.get("id").unwrap();

		let Value::Thing(t) = id else {
			panic!("should be thing {id:?}")
		};
		assert_eq!(t.tb, "knows");
	}
	//
	let tmp = res.remove(0).result?;
	let val = Value::None;
	assert_eq!(tmp, val);
	//
	let tmp = res.remove(0).result?;
	let val = Value::parse(
		"[
			{
				id: knows:foo,
				in: person:tobie,
				out: person:jaime,
			}
		]",
	);
	assert_eq!(tmp, val);
	//
	let tmp = res.remove(0).result?;
	let val = Value::parse(
		"[
			{
				id: knows:bar,
				in: person:tobie,
				out: person:jaime,
			}
		]",
	);
	//
	assert_eq!(tmp, val);
	Ok(())
}

#[tokio::test]
<<<<<<< HEAD
async fn schemafull_relate() -> Result<(), Error> {
	let sql = r#"
	INSERT INTO person [
		{ id: 1 },
		{ id: 2 }
	];

	DEFINE TABLE likes SCHEMAFULL;
	DEFINE FIELD in   ON likes TYPE record<person>;
	DEFINE FIELD out  ON likes TYPE record<person>;
	DEFINE FIELD reason ON likes TYPE string;

	RELATE person:1 -> likes -> person:2 CONTENT {id: 1, reason: "nice smile"};
	"#;
	let dbs = new_ds().await?;
	let ses = Session::owner().with_ns("test").with_db("test");
	let res = &mut dbs.execute(sql, &ses, None).await?;
	assert_eq!(res.len(), 6);

	let tmp = res.remove(0).result?;

	let val = Value::parse(
		"[
			{id: person:1},
			{id: person:2}
        ]",
	);
	assert_eq!(tmp, val);

	for _ in 0..4 {
		let tmp = res.remove(0).result?;
		let val = Value::None;
		assert_eq!(tmp, val);
	}

	let val = Value::parse(
		"[
			{
				id: likes:1,
				in: person:1,
				out: person:2,
				reason: 'nice smile'
			}
        ]",
	);
	let tmp = res.remove(0).result?;
	assert_eq!(tmp, val);

=======
async fn relate_with_complex_table() -> Result<(), Error> {
	let sql = "
		CREATE a:1, a:2;
		RELATE a:1->`-`:`-`->a:2;
		select ->`-` as rel from a:1;
	";
	let dbs = new_ds().await?;
	let ses = Session::owner().with_ns("test").with_db("test");
	let res = &mut dbs.execute(sql, &ses, None).await?;
	assert_eq!(res.len(), 3);
	//
	let tmp = res.remove(0).result?;
	let val = Value::parse("[{ id: a:1 }, { id: a:2 }]");
	assert_eq!(tmp, val);
	//
	let tmp = res.remove(0).result?;
	let val = Value::parse("[{ id: `-`:`-`, in: a:1, out: a:2 }]");
	assert_eq!(tmp, val);
	//
	let tmp = res.remove(0).result?;
	let val = Value::parse("[{ rel: [`-`:`-`] }]");
	assert_eq!(tmp, val);
	//
>>>>>>> 2b1e6a32
	Ok(())
}<|MERGE_RESOLUTION|>--- conflicted
+++ resolved
@@ -1,5 +1,7 @@
 mod parse;
+
 use parse::Parse;
+
 mod helpers;
 
 use helpers::new_ds;
@@ -9,27 +11,27 @@
 
 #[tokio::test]
 async fn relate_with_parameters() -> Result<(), Error> {
-	let sql = "
+    let sql = "
 		LET $tobie = person:tobie;
 		LET $jaime = person:jaime;
 		RELATE $tobie->knows->$jaime SET id = knows:test, brother = true;
 	";
-	let dbs = new_ds().await?;
-	let ses = Session::owner().with_ns("test").with_db("test");
-	let res = &mut dbs.execute(sql, &ses, None).await?;
-	assert_eq!(res.len(), 3);
-	//
-	let tmp = res.remove(0).result?;
-	let val = Value::None;
-	assert_eq!(tmp, val);
-	//
-	let tmp = res.remove(0).result?;
-	let val = Value::None;
-	assert_eq!(tmp, val);
-	//
-	let tmp = res.remove(0).result?;
-	let val = Value::parse(
-		"[
+    let dbs = new_ds().await?;
+    let ses = Session::owner().with_ns("test").with_db("test");
+    let res = &mut dbs.execute(sql, &ses, None).await?;
+    assert_eq!(res.len(), 3);
+    //
+    let tmp = res.remove(0).result?;
+    let val = Value::None;
+    assert_eq!(tmp, val);
+    //
+    let tmp = res.remove(0).result?;
+    let val = Value::None;
+    assert_eq!(tmp, val);
+    //
+    let tmp = res.remove(0).result?;
+    let val = Value::parse(
+        "[
 			{
 				id: knows:test,
 				in: person:tobie,
@@ -37,37 +39,37 @@
 				brother: true,
 			}
 		]",
-	);
-	assert_eq!(tmp, val);
-	//
-	Ok(())
+    );
+    assert_eq!(tmp, val);
+    //
+    Ok(())
 }
 
 #[tokio::test]
 async fn relate_and_overwrite() -> Result<(), Error> {
-	let sql = "
+    let sql = "
 		LET $tobie = person:tobie;
 		LET $jaime = person:jaime;
 		RELATE $tobie->knows->$jaime CONTENT { id: knows:test, brother: true };
 		UPDATE knows:test CONTENT { test: true };
 		SELECT * FROM knows:test;
 	";
-	let dbs = new_ds().await?;
-	let ses = Session::owner().with_ns("test").with_db("test");
-	let res = &mut dbs.execute(sql, &ses, None).await?;
-	assert_eq!(res.len(), 5);
-	//
-	let tmp = res.remove(0).result?;
-	let val = Value::None;
-	assert_eq!(tmp, val);
-	//
-	let tmp = res.remove(0).result?;
-	let val = Value::None;
-	assert_eq!(tmp, val);
-	//
-	let tmp = res.remove(0).result?;
-	let val = Value::parse(
-		"[
+    let dbs = new_ds().await?;
+    let ses = Session::owner().with_ns("test").with_db("test");
+    let res = &mut dbs.execute(sql, &ses, None).await?;
+    assert_eq!(res.len(), 5);
+    //
+    let tmp = res.remove(0).result?;
+    let val = Value::None;
+    assert_eq!(tmp, val);
+    //
+    let tmp = res.remove(0).result?;
+    let val = Value::None;
+    assert_eq!(tmp, val);
+    //
+    let tmp = res.remove(0).result?;
+    let val = Value::parse(
+        "[
 			{
 				id: knows:test,
 				in: person:tobie,
@@ -75,12 +77,12 @@
 				brother: true,
 			}
 		]",
-	);
-	assert_eq!(tmp, val);
-	//
-	let tmp = res.remove(0).result?;
-	let val = Value::parse(
-		"[
+    );
+    assert_eq!(tmp, val);
+    //
+    let tmp = res.remove(0).result?;
+    let val = Value::parse(
+        "[
 			{
 				id: knows:test,
 				in: person:tobie,
@@ -88,12 +90,12 @@
 				test: true,
 			}
 		]",
-	);
-	assert_eq!(tmp, val);
-	//
-	let tmp = res.remove(0).result?;
-	let val = Value::parse(
-		"[
+    );
+    assert_eq!(tmp, val);
+    //
+    let tmp = res.remove(0).result?;
+    let val = Value::parse(
+        "[
 			{
 				id: knows:test,
 				in: person:tobie,
@@ -101,15 +103,15 @@
 				test: true,
 			}
 		]",
-	);
-	assert_eq!(tmp, val);
-	//
-	Ok(())
+    );
+    assert_eq!(tmp, val);
+    //
+    Ok(())
 }
 
 #[tokio::test]
 async fn relate_with_param_or_subquery() -> Result<(), Error> {
-	let sql = r#"
+    let sql = r#"
 		LET $tobie = person:tobie;
 		LET $jaime = person:jaime;
         LET $relation = type::table("knows");
@@ -119,72 +121,98 @@
 		RELATE $tobie->$relation->$jaime;
 		RELATE $tobie->(type::thing("knows:bar"))->$jaime;
 	"#;
-	let dbs = new_ds().await?;
-	let ses = Session::owner().with_ns("test").with_db("test");
-	let res = &mut dbs.execute(sql, &ses, None).await?;
-	assert_eq!(res.len(), 8);
-	//
-	for _ in 0..3 {
-		let tmp = res.remove(0).result?;
-		let val = Value::None;
-		assert_eq!(tmp, val);
-	}
-	//
-	for _ in 0..2 {
-		let tmp = res.remove(0).result?;
-		let Value::Array(v) = tmp else {
-			panic!("response should be array:{tmp:?}")
-		};
-		assert_eq!(v.len(), 1);
-		let tmp = v.into_iter().next().unwrap();
-		let Value::Object(o) = tmp else {
-			panic!("should be object {tmp:?}")
-		};
-		assert_eq!(o.get("in").unwrap(), &Value::parse("person:tobie"));
-		assert_eq!(o.get("out").unwrap(), &Value::parse("person:jaime"));
-		let id = o.get("id").unwrap();
-
-		let Value::Thing(t) = id else {
-			panic!("should be thing {id:?}")
-		};
-		assert_eq!(t.tb, "knows");
-	}
-	//
-	let tmp = res.remove(0).result?;
-	let val = Value::None;
-	assert_eq!(tmp, val);
-	//
-	let tmp = res.remove(0).result?;
-	let val = Value::parse(
-		"[
+    let dbs = new_ds().await?;
+    let ses = Session::owner().with_ns("test").with_db("test");
+    let res = &mut dbs.execute(sql, &ses, None).await?;
+    assert_eq!(res.len(), 8);
+    //
+    for _ in 0..3 {
+        let tmp = res.remove(0).result?;
+        let val = Value::None;
+        assert_eq!(tmp, val);
+    }
+    //
+    for _ in 0..2 {
+        let tmp = res.remove(0).result?;
+        let Value::Array(v) = tmp else {
+            panic!("response should be array:{tmp:?}")
+        };
+        assert_eq!(v.len(), 1);
+        let tmp = v.into_iter().next().unwrap();
+        let Value::Object(o) = tmp else {
+            panic!("should be object {tmp:?}")
+        };
+        assert_eq!(o.get("in").unwrap(), &Value::parse("person:tobie"));
+        assert_eq!(o.get("out").unwrap(), &Value::parse("person:jaime"));
+        let id = o.get("id").unwrap();
+
+        let Value::Thing(t) = id else {
+            panic!("should be thing {id:?}")
+        };
+        assert_eq!(t.tb, "knows");
+    }
+    //
+    let tmp = res.remove(0).result?;
+    let val = Value::None;
+    assert_eq!(tmp, val);
+    //
+    let tmp = res.remove(0).result?;
+    let val = Value::parse(
+        "[
 			{
 				id: knows:foo,
 				in: person:tobie,
 				out: person:jaime,
 			}
 		]",
-	);
-	assert_eq!(tmp, val);
-	//
-	let tmp = res.remove(0).result?;
-	let val = Value::parse(
-		"[
+    );
+    assert_eq!(tmp, val);
+    //
+    let tmp = res.remove(0).result?;
+    let val = Value::parse(
+        "[
 			{
 				id: knows:bar,
 				in: person:tobie,
 				out: person:jaime,
 			}
 		]",
-	);
-	//
-	assert_eq!(tmp, val);
-	Ok(())
-}
-
-#[tokio::test]
-<<<<<<< HEAD
+    );
+    //
+    assert_eq!(tmp, val);
+    Ok(())
+}
+
+#[tokio::test]
+async fn relate_with_complex_table() -> Result<(), Error> {
+    let sql = "
+		CREATE a:1, a:2;
+		RELATE a:1->`-`:`-`->a:2;
+		select ->`-` as rel from a:1;
+	";
+    let dbs = new_ds().await?;
+    let ses = Session::owner().with_ns("test").with_db("test");
+    let res = &mut dbs.execute(sql, &ses, None).await?;
+    assert_eq!(res.len(), 3);
+    //
+    let tmp = res.remove(0).result?;
+    let val = Value::parse("[{ id: a:1 }, { id: a:2 }]");
+    assert_eq!(tmp, val);
+    //
+    let tmp = res.remove(0).result?;
+    let val = Value::parse("[{ id: `-`:`-`, in: a:1, out: a:2 }]");
+    assert_eq!(tmp, val);
+    //
+    let tmp = res.remove(0).result?;
+    let val = Value::parse("[{ rel: [`-`:`-`] }]");
+    assert_eq!(tmp, val);
+    //
+    Ok(())
+}
+
+#[tokio::test]
 async fn schemafull_relate() -> Result<(), Error> {
-	let sql = r#"
+    let sql = r#"
 	INSERT INTO person [
 		{ id: 1 },
 		{ id: 2 }
@@ -197,29 +225,29 @@
 
 	RELATE person:1 -> likes -> person:2 CONTENT {id: 1, reason: "nice smile"};
 	"#;
-	let dbs = new_ds().await?;
-	let ses = Session::owner().with_ns("test").with_db("test");
-	let res = &mut dbs.execute(sql, &ses, None).await?;
-	assert_eq!(res.len(), 6);
-
-	let tmp = res.remove(0).result?;
-
-	let val = Value::parse(
-		"[
+    let dbs = new_ds().await?;
+    let ses = Session::owner().with_ns("test").with_db("test");
+    let res = &mut dbs.execute(sql, &ses, None).await?;
+    assert_eq!(res.len(), 6);
+
+    let tmp = res.remove(0).result?;
+
+    let val = Value::parse(
+        "[
 			{id: person:1},
 			{id: person:2}
         ]",
-	);
-	assert_eq!(tmp, val);
-
-	for _ in 0..4 {
-		let tmp = res.remove(0).result?;
-		let val = Value::None;
-		assert_eq!(tmp, val);
-	}
-
-	let val = Value::parse(
-		"[
+    );
+    assert_eq!(tmp, val);
+
+    for _ in 0..4 {
+        let tmp = res.remove(0).result?;
+        let val = Value::None;
+        assert_eq!(tmp, val);
+    }
+
+    let val = Value::parse(
+        "[
 			{
 				id: likes:1,
 				in: person:1,
@@ -227,34 +255,9 @@
 				reason: 'nice smile'
 			}
         ]",
-	);
-	let tmp = res.remove(0).result?;
-	assert_eq!(tmp, val);
-
-=======
-async fn relate_with_complex_table() -> Result<(), Error> {
-	let sql = "
-		CREATE a:1, a:2;
-		RELATE a:1->`-`:`-`->a:2;
-		select ->`-` as rel from a:1;
-	";
-	let dbs = new_ds().await?;
-	let ses = Session::owner().with_ns("test").with_db("test");
-	let res = &mut dbs.execute(sql, &ses, None).await?;
-	assert_eq!(res.len(), 3);
-	//
-	let tmp = res.remove(0).result?;
-	let val = Value::parse("[{ id: a:1 }, { id: a:2 }]");
-	assert_eq!(tmp, val);
-	//
-	let tmp = res.remove(0).result?;
-	let val = Value::parse("[{ id: `-`:`-`, in: a:1, out: a:2 }]");
-	assert_eq!(tmp, val);
-	//
-	let tmp = res.remove(0).result?;
-	let val = Value::parse("[{ rel: [`-`:`-`] }]");
-	assert_eq!(tmp, val);
-	//
->>>>>>> 2b1e6a32
-	Ok(())
+    );
+    let tmp = res.remove(0).result?;
+    assert_eq!(tmp, val);
+
+    Ok(())
 }